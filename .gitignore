--- conflicted
+++ resolved
@@ -3,10 +3,6 @@
 **/*.js
 **/*.log
 **/local.*
-<<<<<<< HEAD
-.idea
-=======
 **/*.js.map
 .idea
-.vscode
->>>>>>> c1977436
+.vscode