{
  "name": "digital-citizenship-functions",
  "version": "0.1.0",
  "description": "Implementation of the Public API V1, part of the Digital Citizenship platform",
  "main": "index.js",
  "repository": {
    "type": "git",
    "url": "git@github.com:teamdigitale/digital-citizenship-functions.git"
  },
  "author": "Team per la Trasformazione Digitale, AgID",
  "license": "MIT",
  "scripts": {
    "build": "tsc",
    "build-noemit": "tsc --noEmit --target es6 --module commonjs --alwaysStrict --noImplicitAny --strictNullChecks --noUnusedLocals --noUnusedParameters --noImplicitReturns --noFallthroughCasesInSwitch lib/**/*.ts",
    "lint": "tslint -p . -c tslint.json",
    "pretest": "npm run lint",
    "test": "jest --coverage"
  },
  "dependencies": {
    "@types/documentdb": "^1.10.2",
    "@types/express": "^4.0.36",
    "@types/js-yaml": "^3.9.1",
    "@types/node": "^6.0.0",
    "@types/nodemailer": "^3.1.1",
    "@types/winston": "^2.3.1",
<<<<<<< HEAD
    "applicationinsights": "^0.21.0",
    "azure-function-express": "^1.2.2",
    "azure-functions-types": "^0.1.1",
=======
    "applicationinsights": "^0.22.0",
    "azure-function-express-cloudify": "^1.2.2-1",
>>>>>>> a89b99ca
    "azure-storage": "^2.2.2",
    "codice-fiscale-italiano": "^1.0.1",
    "documentdb": "^1.12.2",
    "express": "^4.15.3",
    "js-yaml": "^3.10.0",
    "nodemailer": "^4.0.1",
    "nodemailer-sendgrid-transport": "^0.2.0",
    "ts-is": "^1.0.0",
    "ts-option": "^1.1.4",
    "typescript": "^2.5.2",
    "ulid": "^1.0.0",
    "winston": "^2.3.1"
  },
  "devDependencies": {
    "@types/jest": "^20.0.8",
    "jest": "^21.0.2",
    "jest-mock-express": "^0.1.1",
    "ts-jest": "^21.0.0",
    "tslint": "^5.7.0",
    "tslint-immutable": "^4.1.0"
  },
  "jest": {
    "testEnvironment": "node",
    "moduleFileExtensions": [
      "ts",
      "js"
    ],
    "transform": {
      "^.+\\.(ts|tsx)$": "<rootDir>/node_modules/ts-jest/preprocessor.js"
    },
    "transformIgnorePatterns": [
      "<rootDir>/node_modules/(?!azure-functions-types)"
    ],
    "testMatch": [
      "**/__tests__/*.ts"
    ],
    "mapCoverage": true
  }
}<|MERGE_RESOLUTION|>--- conflicted
+++ resolved
@@ -23,14 +23,9 @@
     "@types/node": "^6.0.0",
     "@types/nodemailer": "^3.1.1",
     "@types/winston": "^2.3.1",
-<<<<<<< HEAD
-    "applicationinsights": "^0.21.0",
+    "applicationinsights": "^0.22.0",
     "azure-function-express": "^1.2.2",
     "azure-functions-types": "^0.1.1",
-=======
-    "applicationinsights": "^0.22.0",
-    "azure-function-express-cloudify": "^1.2.2-1",
->>>>>>> a89b99ca
     "azure-storage": "^2.2.2",
     "codice-fiscale-italiano": "^1.0.1",
     "documentdb": "^1.12.2",
