--- conflicted
+++ resolved
@@ -25,12 +25,8 @@
   _self: "xyz",
   _ts: "xyz",
   fiscalCode: aFiscalCode,
-<<<<<<< HEAD
   isInboxEnabled: false,
-  id: _getO(t.validate("xyz", NonEmptyString).toOption()),
-=======
   id: "xyz" as NonEmptyString,
->>>>>>> 788a35cf
   kind: "IRetrievedProfile",
   version: 0 as NonNegativeNumber
 };
