import * as express from "express";

import * as ulid from "ulid";

import { handleErrorAndRespond } from "../../lib/utils/error_handler";
import { FiscalCode } from "../../lib/utils/fiscalcode";
import { withValidFiscalCode } from "../../lib/utils/request_validators";
<<<<<<< HEAD
=======

import { handleErrorAndRespond } from "../../lib/utils/error_handler";

import { IRequestWithContext } from "azure-function-express-cloudify";

>>>>>>> 1e4ffdd6
import { ICreatedMessageEvent } from "../models/created_message_event";
import { INewMessage, MessageModel } from "../models/message";
import { IContext } from "../types/context";

/**
 * Input and output bindings for this function
 * see CreatedMessageQueueHandler/function.json
 */
<<<<<<< HEAD
=======
interface IBindings {
  createdMessage?: ICreatedMessageEvent;
}
>>>>>>> 1e4ffdd6

/**
 * Returns a controller that will handle requests
 * for creating new messages.
 *
 * @param Message The Message model.
 */
<<<<<<< HEAD
export function CreateMessage(Message: MessageModel): express.RequestHandler {
  return withValidFiscalCode(
    (
      request: express.Request,
      response: express.Response,
      fiscalCode: FiscalCode,
    ) => {
      const context: IContext = request.app.get("context");
      const log = context.log;

      const message: INewMessage = {
        bodyShort: request.body.body_short,
        fiscalCode,
        id: ulid(),
      };

      Message.createMessage(message).then((result) => {
        log(`>> message stored [${result.id}]`);
=======
export function CreateMessage(
  Message: MessageModel,
): express.RequestHandler {
  return withValidFiscalCode(
    (request: IRequestWithContext<IBindings>, response: express.Response, fiscalCode: FiscalCode) => {

    const message: INewMessage = {
      bodyShort: request.body.body_short,
      fiscalCode,
      id: ulid(),
    };

    Message.createMessage(message).then((result) => {
      request.context.log(`>> message stored [${result.id}]`);

      const createdMessage: ICreatedMessageEvent = {
        message: result,
      };

      // queue the message to the created messages queue by setting
      // the message to the output binding of this function
      request.context.bindings.createdMessage = createdMessage;
>>>>>>> 1e4ffdd6

        const createdMessage: ICreatedMessageEvent = {
          message: result,
        };

        // queue the message to the created messages queue by setting
        // the message to the output binding of this function
        context.bindings.createdMessage = createdMessage;

        // TODO: this will return all internal attrs, only return "public" attributes
        response.json(result);
      }, handleErrorAndRespond(response));
    },
  );
}

/**
 * Returns a controller that will handle requests
 * for getting a single message for a recipient.
 *
 * @param Message The Message model
 */
export function GetMessage(Message: MessageModel): express.RequestHandler {
  return withValidFiscalCode(
    (
      request: express.Request,
      response: express.Response,
      fiscalCode: FiscalCode,
    ) => {
      Message.findMessageForRecipient(
        fiscalCode,
        request.params.id,
      ).then((result) => {
        if (result != null) {
          response.json(result);
        } else {
          response.status(404).send("Message not found");
        }
      }, handleErrorAndRespond(response));
    },
  );
}

/**
 * Returns a controller that will handle requests
 * for getting all messages for a recipient.
 *
 * @param Message The Message model
 */
export function GetMessages(Message: MessageModel): express.RequestHandler {
  return withValidFiscalCode(
    (
      _: express.Request,
      response: express.Response,
      fiscalCode: FiscalCode,
    ) => {
      const iterator = Message.findMessages(fiscalCode);
      iterator.executeNext().then((result) => {
        response.json(result);
      }, handleErrorAndRespond(response));
    },
  );
}<|MERGE_RESOLUTION|>--- conflicted
+++ resolved
@@ -2,17 +2,11 @@
 
 import * as ulid from "ulid";
 
-import { handleErrorAndRespond } from "../../lib/utils/error_handler";
 import { FiscalCode } from "../../lib/utils/fiscalcode";
 import { withValidFiscalCode } from "../../lib/utils/request_validators";
-<<<<<<< HEAD
-=======
 
 import { handleErrorAndRespond } from "../../lib/utils/error_handler";
 
-import { IRequestWithContext } from "azure-function-express-cloudify";
-
->>>>>>> 1e4ffdd6
 import { ICreatedMessageEvent } from "../models/created_message_event";
 import { INewMessage, MessageModel } from "../models/message";
 import { IContext } from "../types/context";
@@ -21,12 +15,6 @@
  * Input and output bindings for this function
  * see CreatedMessageQueueHandler/function.json
  */
-<<<<<<< HEAD
-=======
-interface IBindings {
-  createdMessage?: ICreatedMessageEvent;
-}
->>>>>>> 1e4ffdd6
 
 /**
  * Returns a controller that will handle requests
@@ -34,7 +22,6 @@
  *
  * @param Message The Message model.
  */
-<<<<<<< HEAD
 export function CreateMessage(Message: MessageModel): express.RequestHandler {
   return withValidFiscalCode(
     (
@@ -53,30 +40,6 @@
 
       Message.createMessage(message).then((result) => {
         log(`>> message stored [${result.id}]`);
-=======
-export function CreateMessage(
-  Message: MessageModel,
-): express.RequestHandler {
-  return withValidFiscalCode(
-    (request: IRequestWithContext<IBindings>, response: express.Response, fiscalCode: FiscalCode) => {
-
-    const message: INewMessage = {
-      bodyShort: request.body.body_short,
-      fiscalCode,
-      id: ulid(),
-    };
-
-    Message.createMessage(message).then((result) => {
-      request.context.log(`>> message stored [${result.id}]`);
-
-      const createdMessage: ICreatedMessageEvent = {
-        message: result,
-      };
-
-      // queue the message to the created messages queue by setting
-      // the message to the output binding of this function
-      request.context.bindings.createdMessage = createdMessage;
->>>>>>> 1e4ffdd6
 
         const createdMessage: ICreatedMessageEvent = {
           message: result,
