/*
 * This function will process events triggered by newly created messages.
 * For each new input message, the delivery preferences associated to the
 * recipient of the message gets retrieved and a notification gets delivered
 * to each configured channel.
 */

<<<<<<< HEAD
import { IContext } from "./azure-functions-types";
=======
import * as ulid from "ulid";

import { IContext } from "azure-functions-types";
>>>>>>> 760f624b

import { DocumentClient as DocumentDBClient } from "documentdb";

import * as documentDbUtils from "./utils/documentdb";

import { Option, option } from "ts-option";
import ulid = require("ulid");
import {
  ICreatedMessageEvent,
  isICreatedMessageEvent,
} from "./models/created_message_event";
import { IRetrievedMessage } from "./models/message";
import {
  INewNotification,
  INotificationChannelEmail,
  IRetrievedNotification, NotificationChannelStatus,
  NotificationModel,
} from "./models/notification";
import { INotificationEvent } from "./models/notification_event";
import { ProfileModel } from "./models/profile";
import { Either, left, right } from "./utils/either";
import { toNonEmptyString } from "./utils/strings";

// Setup DocumentDB

const COSMOSDB_URI: string = process.env.CUSTOMCONNSTR_COSMOSDB_URI;
const COSMOSDB_KEY: string = process.env.CUSTOMCONNSTR_COSMOSDB_KEY;

// TODO: read from env vars
const documentDbDatabaseUrl = documentDbUtils.getDatabaseUri("development");
const profilesCollectionUrl = documentDbUtils.getCollectionUri(documentDbDatabaseUrl, "profiles");
const notificationsCollectionUrl = documentDbUtils.getCollectionUri(documentDbDatabaseUrl, "notifications");

/**
 * Input and output bindings for this function
 * see CreatedMessageQueueHandler/function.json
 */
interface IContextWithBindings extends IContext {
  readonly bindings: {

    // input bindings
    readonly createdMessage?: ICreatedMessageEvent;

    // output bindings
    // tslint:disable-next-line:readonly-keyword
    emailNotification?: INotificationEvent;

  };
}

/**
 * Bad things that can happen while we process the message
 */
export enum ProcessingError {

  // a transient error, e.g. database is not available
  TRANSIENT,

  // user has no profile, can't deliver a notification
  NO_PROFILE,

}

/**
 * Handles the retrieved message by looking up the associated profile and
 * creating a Notification record that has all the channels configured.
 *
 * TODO: emit to all channels (push notification, sms, etc...)
 */
export async function handleMessage(
    profileModel: ProfileModel,
    notificationModel: NotificationModel,
    retrievedMessage: IRetrievedMessage,
): Promise<Either<ProcessingError, IRetrievedNotification>> {
  // async fetch of profile data associated to the fiscal code the message
  // should be delivered to
  const errorOrMaybeProfile = await profileModel.findOneProfileByFiscalCode(retrievedMessage.fiscalCode);

  if (errorOrMaybeProfile.isRight) {
    // query succeeded, let's see if we have a result
    const maybeProfile = errorOrMaybeProfile.right;
    if (maybeProfile.isDefined) {
      // yes we have a matching profile
      const profile = maybeProfile.get;
      // we got a valid profile associated to the message, we can trigger
      // notifications on the configured channels.

      const maybeEmailNotification: Option<INotificationChannelEmail> = option(profile.email).map((email) => {
        // in case an email address is configured in the profile, we can
        // trigger an email notification event
        const emailNotification: INotificationChannelEmail = {
          status: NotificationChannelStatus.NOTIFICATION_QUEUED,
          toAddress: email,
        };
        return emailNotification;
      });

      // create a new Notification object with the configured notifications
      const notification: INewNotification = {
        emailNotification: maybeEmailNotification.isDefined ? maybeEmailNotification.get : undefined,
        fiscalCode: profile.fiscalCode,
        id: toNonEmptyString(ulid()).get,
        kind: "INewNotification",
        messageId: retrievedMessage.id,
      };

      // save the Notification
      const result = await notificationModel.create(notification, notification.messageId);

      if (result.isRight) {
        // save succeeded, return the saved Notification
        return right(result.right);
      } else {
        // saved failed, fail with a transient error
        // TODO: we could check the error to see if it's actually transient
        return left(ProcessingError.TRANSIENT);
      }

    } else {
      // query succeeded but no profile was found
      return(left(ProcessingError.NO_PROFILE));
    }
  } else {
    // query failed
    return left(ProcessingError.TRANSIENT);
  }

}

export function processResolve(errorOrNotification: Either<ProcessingError, IRetrievedNotification>,
                               context: IContextWithBindings,
                               retrievedMessage: IRetrievedMessage): void {
  if (errorOrNotification.isRight) {
    // the notification has been created
    const notification = errorOrNotification.right;

    if (notification.emailNotification) {
      // the notification object has been created with an email channel
      // we output a notification event to the email channel queue

      // tslint:disable-next-line:no-object-mutation
      context.bindings.emailNotification = {
        messageId: notification.messageId,
        notificationId: notification.id,
      };
    }

    context.done();
  } else {
    // the processing failed
    switch (errorOrNotification.left) {
      case ProcessingError.NO_PROFILE: {
        context.log.error(`Fiscal code has no associated profile|${retrievedMessage.fiscalCode}`);
        context.done();
        break;
      }
      case ProcessingError.TRANSIENT: {
        context.log.error(`Transient error, retrying|${retrievedMessage.fiscalCode}`);
        context.done("Transient error"); // here we trigger a retry by calling
                                         // done(error)
        break;
      }
    }
  }
}

export function processReject(context: IContextWithBindings,
                              retrievedMessage: IRetrievedMessage,
                              error: Either<ProcessingError, IRetrievedNotification>): void {
  // the promise failed
  context.log.error(`Error while processing event, retrying|${retrievedMessage.fiscalCode}|${error}`);
  // in case of error, we return a failure to trigger a retry (up to the
  // configured max retries) TODO: schedule next retry with exponential
  // backoff, see #150597257
  context.done(error);
}

/**
 * Handler that gets triggered on incoming event.
 */
export function index(context: IContextWithBindings): void {
  const createdMessageEvent = context.bindings.createdMessage;

  // since this function gets triggered by a queued message that gets
  // deserialized from a json object, we must first check that what we
  // got is what we expect.
  if (createdMessageEvent === undefined || !isICreatedMessageEvent(createdMessageEvent)) {
    context.log.error(`Fatal! No valid message found in bindings.`);
    // we will never be able to recover from this, so don't trigger an error
    // TODO: perhaps forward this message to a failed events queue for review
    context.done();
    return;
  }

  // it is an ICreatedMessageEvent
  const retrievedMessage = createdMessageEvent.message;

  context.log(`A new message was created|${retrievedMessage.id}|${retrievedMessage.fiscalCode}`);

  // setup required models
  const documentClient = new DocumentDBClient(COSMOSDB_URI, {masterKey: COSMOSDB_KEY});
  const profileModel = new ProfileModel(documentClient, profilesCollectionUrl);
  const notificationModel = new NotificationModel(documentClient, notificationsCollectionUrl);

  // now we can trigger the notifications for the message
  exports.handleMessage(
      profileModel,
      notificationModel,
      retrievedMessage,
  ).then((errorOrNotification: Either<ProcessingError, IRetrievedNotification>) => {
        processResolve(errorOrNotification, context, retrievedMessage);
      },
      (error: Either<ProcessingError, IRetrievedNotification>) => {
        processReject(context, retrievedMessage, error);
      });
}

/*
2017-08-14T13:58:19.356 Queue trigger function processed work item { messageId: '5991ac7944430d3670b81b74' }
2017-08-14T13:58:19.356 queueTrigger = {"messageId":"5991ac7944430d3670b81b74"}
2017-08-14T13:58:19.356 expirationTime = 8/21/2017 1:58:17 PM +00:00
2017-08-14T13:58:19.356 insertionTime = 8/14/2017 1:58:17 PM +00:00
2017-08-14T13:58:19.356 nextVisibleTime = 8/14/2017 2:08:19 PM +00:00
2017-08-14T13:58:19.356 id= 5f149158-92fa-4aaf-84c9-667750fdfaad
2017-08-14T13:58:19.356 popReceipt = AgAAAAMAAAAAAAAAtS7dxwYV0wE=
2017-08-14T13:58:19.356 dequeueCount = 1
*/<|MERGE_RESOLUTION|>--- conflicted
+++ resolved
@@ -5,20 +5,16 @@
  * to each configured channel.
  */
 
-<<<<<<< HEAD
-import { IContext } from "./azure-functions-types";
-=======
 import * as ulid from "ulid";
 
 import { IContext } from "azure-functions-types";
->>>>>>> 760f624b
 
 import { DocumentClient as DocumentDBClient } from "documentdb";
 
 import * as documentDbUtils from "./utils/documentdb";
 
 import { Option, option } from "ts-option";
-import ulid = require("ulid");
+
 import {
   ICreatedMessageEvent,
   isICreatedMessageEvent,
